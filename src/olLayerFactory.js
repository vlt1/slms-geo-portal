import { bingMapsKey } from './assets/config.json';

const attributions = [];

class OlLayerFactory {
  static createOlLayer(layerConfig) {
    let source;

    switch(layerConfig.type) {
      case 'OSM':
        source = new ol.source.OSM();
        break;
      case 'bing-aerial':
        source = new ol.source.BingMaps({
          key: bingMapsKey,
          imagerySet: 'Aerial'
          // use maxZoom 19 to see stretched tiles instead of the BingMaps
          // "no photos at this zoom level" tiles
          // maxZoom: 19
        });
        break;
      case 'vector-tiles':
      case 'WMS':
        const olAttributions = [];
        if (layerConfig.sourceLink) {
          let attribution = attributions[layerConfig.sourceLabel];
          if (!attribution) {
            attribution = new ol.Attribution({
              html: `<a href="${layerConfig.sourceLink}">${layerConfig.sourceLabel || layerConfig.sourceLink}</a>`
            });
          }
          attributions[layerConfig.sourceLabel] = attribution;
          olAttributions.push(attribution);
        }
<<<<<<< HEAD
        if (layerConfig.type === 'WMS') {
          source = new ol.source.TileWMS(({
            urls: layerConfig.urls,
            params: {
              'LAYERS': layerConfig.wmsName,
              'TILED': true,
              'VERSION': '1.3.0',
              'FORMAT': layerConfig.imageFormat,
              'WIDTH': 256,
              'HEIGHT': 256,
              'CRS': 'EPSG:3857'
            },
            serverType: 'geoserver',
            attributions: olAttributions
          }));
        } else {
          source = new ol.source.VectorTile({
            tilePixelRatio: 1, // oversampling when > 1
            tileGrid: ol.tilegrid.createXYZ({maxZoom: 19}),
            format: new ol.format.MVT(),
            url: 'http://localhost:8080/local-gs/gwc/service/tms/1.0.0/' + layerConfig.name +
                '@EPSG%3A' + 3857 + '@pbf/{z}/{x}/{-y}.pbf',
            attributions: olAttributions
          });
        }
        break;
      // default:
      //   const olAttributions = [];
      //   if (layerConfig.sourceLink) {
      //     let attribution = attributions[layerConfig.sourceLabel];
      //     if (!attribution) {
      //       attribution = new ol.Attribution({
      //         html: `<a href="${layerConfig.sourceLink}">${layerConfig.sourceLabel || layerConfig.sourceLink}</a>`
      //       });
      //     }
      //     attributions[layerConfig.sourceLabel] = attribution;
      //     olAttributions.push(attribution);
      //   }
      //   source = new ol.source.TileWMS(({
      //     urls: layerConfig.urls,
      //     params: {
      //       'LAYERS': layerConfig.wmsName,
      //       'TILED': true,
      //       'VERSION': '1.3.0',
      //       'FORMAT': layerConfig.imageFormat,
      //       'WIDTH': 256,
      //       'HEIGHT': 256,
      //       'CRS': 'EPSG:3857'
      //     },
      //     serverType: 'geoserver',
      //     attributions: olAttributions
      //   }));
=======
        source = new ol.source.TileWMS(({
          urls: layerConfig.urls,
          params: {
            'LAYERS': layerConfig.name,
            'TILED': true,
            'VERSION': '1.3.0',
            'FORMAT': layerConfig.imageFormat,
            'WIDTH': 256,
            'HEIGHT': 256,
            'CRS': 'EPSG:3857'
          },
          serverType: 'geoserver',
          attributions: olAttributions
        }));
>>>>>>> 0f8e780a
    }

    if (source) {
      if (layerConfig.type !== 'vector-tiles') {
        return new ol.layer.Tile({
          visible: false, // will be set by the activeLayers watch in MapPane
          source: source
        });
      } else {
        const style_simple = new ol.style.Style({
          stroke: new ol.style.Stroke({
            color: '#666666',
            width: 2
          })
        });

        function simpleStyle(feature) {
          return style_simple;
        }

        return new ol.layer.VectorTile({
          style: simpleStyle,
          source: source
        })
      }
    }
  }
}

export default OlLayerFactory;<|MERGE_RESOLUTION|>--- conflicted
+++ resolved
@@ -32,12 +32,11 @@
           attributions[layerConfig.sourceLabel] = attribution;
           olAttributions.push(attribution);
         }
-<<<<<<< HEAD
         if (layerConfig.type === 'WMS') {
           source = new ol.source.TileWMS(({
             urls: layerConfig.urls,
             params: {
-              'LAYERS': layerConfig.wmsName,
+              'LAYERS': layerConfig.name,
               'TILED': true,
               'VERSION': '1.3.0',
               'FORMAT': layerConfig.imageFormat,
@@ -85,22 +84,6 @@
       //     serverType: 'geoserver',
       //     attributions: olAttributions
       //   }));
-=======
-        source = new ol.source.TileWMS(({
-          urls: layerConfig.urls,
-          params: {
-            'LAYERS': layerConfig.name,
-            'TILED': true,
-            'VERSION': '1.3.0',
-            'FORMAT': layerConfig.imageFormat,
-            'WIDTH': 256,
-            'HEIGHT': 256,
-            'CRS': 'EPSG:3857'
-          },
-          serverType: 'geoserver',
-          attributions: olAttributions
-        }));
->>>>>>> 0f8e780a
     }
 
     if (source) {
